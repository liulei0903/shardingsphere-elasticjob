--- conflicted
+++ resolved
@@ -65,7 +65,6 @@
 import static org.mockito.Mockito.any;
 import static org.mockito.Mockito.mock;
 import static org.mockito.Mockito.reset;
-import static org.mockito.Mockito.times;
 import static org.mockito.Mockito.verify;
 import static org.mockito.Mockito.when;
 
@@ -81,12 +80,7 @@
     @BeforeClass
     public static void setUpClass() throws Exception {
         regCenter = mock(CoordinatorRegistryCenter.class);
-<<<<<<< HEAD
-        jobEventRdbSearch = mock(Optional.class);
-=======
         jobEventRdbSearch = mock(JobEventRdbSearch.class);
-        CloudJobRestfulApi.init(schedulerDriver, regCenter);
->>>>>>> b94a6057
         server = new RestfulServer(19000);
         CloudJobRestfulApi.init(regCenter, jobEventRdbSearch);
         SchedulerDriver schedulerDriver = mock(SchedulerDriver.class);
